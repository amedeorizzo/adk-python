# Copyright 2025 Google LLC
#
# Licensed under the Apache License, Version 2.0 (the "License");
# you may not use this file except in compliance with the License.
# You may obtain a copy of the License at
#
#     http://www.apache.org/licenses/LICENSE-2.0
#
# Unless required by applicable law or agreed to in writing, software
# distributed under the License is distributed on an "AS IS" BASIS,
# WITHOUT WARRANTIES OR CONDITIONS OF ANY KIND, either express or implied.
# See the License for the specific language governing permissions and
# limitations under the License.
"""Utility functions for session service."""
from __future__ import annotations

import copy
from typing import Any
from typing import Optional
from typing import Type
from typing import TypeVar

from .state import State

<<<<<<< HEAD
from .state import State

=======
M = TypeVar("M")
>>>>>>> d3275387


def decode_model(
    data: Optional[dict[str, Any]], model_cls: Type[M]
) -> Optional[M]:
  """Decodes a pydantic model object from a JSON dictionary."""
  if data is None:
    return None
  return model_cls.model_validate(data)


<<<<<<< HEAD
def decode_grounding_metadata(
    grounding_metadata: Optional[dict[str, Any]],
) -> Optional[types.GroundingMetadata]:
  """Decodes a grounding metadata object from a JSON dictionary."""
  if not grounding_metadata:
    return None
  return types.GroundingMetadata.model_validate(grounding_metadata)


def extract_state_delta(
    state: dict[str, Any],
) -> tuple[dict[str, Any], dict[str, Any], dict[str, Any]]:
  """Extracts state deltas for app, user, and session scopes.

  Args:
    state: The state dictionary containing mixed scopes.

  Returns:
    A tuple of (app_state_delta, user_state_delta, session_state_delta).
  """
  app_state_delta = {}
  user_state_delta = {}
  session_state_delta = {}
  if state:
    for key in state.keys():
      if key.startswith(State.APP_PREFIX):
        app_state_delta[key.removeprefix(State.APP_PREFIX)] = state[key]
      elif key.startswith(State.USER_PREFIX):
        user_state_delta[key.removeprefix(State.USER_PREFIX)] = state[key]
      elif not key.startswith(State.TEMP_PREFIX):
        session_state_delta[key] = state[key]
  return app_state_delta, user_state_delta, session_state_delta


def merge_state(
    app_state: dict[str, Any],
    user_state: dict[str, Any],
    session_state: dict[str, Any],
) -> dict[str, Any]:
  """Merges app, user, and session states into a single state dictionary.

  Args:
    app_state: The app-level state.
    user_state: The user-level state.
    session_state: The session-level state.

  Returns:
    A merged state dictionary with appropriate prefixes.
  """
  merged_state = copy.deepcopy(session_state)
  for key in app_state.keys():
    merged_state[State.APP_PREFIX + key] = app_state[key]
  for key in user_state.keys():
    merged_state[State.USER_PREFIX + key] = user_state[key]
  return merged_state
=======
def extract_state_delta(
    state: dict[str, Any],
) -> dict[str, dict[str, Any]]:
  """Extracts app, user, and session state deltas from a state dictionary."""
  deltas = {"app": {}, "user": {}, "session": {}}
  if state:
    for key in state.keys():
      if key.startswith(State.APP_PREFIX):
        deltas["app"][key.removeprefix(State.APP_PREFIX)] = state[key]
      elif key.startswith(State.USER_PREFIX):
        deltas["user"][key.removeprefix(State.USER_PREFIX)] = state[key]
      elif not key.startswith(State.TEMP_PREFIX):
        deltas["session"][key] = state[key]
  return deltas
>>>>>>> d3275387
<|MERGE_RESOLUTION|>--- conflicted
+++ resolved
@@ -22,12 +22,7 @@
 
 from .state import State
 
-<<<<<<< HEAD
-from .state import State
-
-=======
 M = TypeVar("M")
->>>>>>> d3275387
 
 
 def decode_model(
@@ -39,63 +34,6 @@
   return model_cls.model_validate(data)
 
 
-<<<<<<< HEAD
-def decode_grounding_metadata(
-    grounding_metadata: Optional[dict[str, Any]],
-) -> Optional[types.GroundingMetadata]:
-  """Decodes a grounding metadata object from a JSON dictionary."""
-  if not grounding_metadata:
-    return None
-  return types.GroundingMetadata.model_validate(grounding_metadata)
-
-
-def extract_state_delta(
-    state: dict[str, Any],
-) -> tuple[dict[str, Any], dict[str, Any], dict[str, Any]]:
-  """Extracts state deltas for app, user, and session scopes.
-
-  Args:
-    state: The state dictionary containing mixed scopes.
-
-  Returns:
-    A tuple of (app_state_delta, user_state_delta, session_state_delta).
-  """
-  app_state_delta = {}
-  user_state_delta = {}
-  session_state_delta = {}
-  if state:
-    for key in state.keys():
-      if key.startswith(State.APP_PREFIX):
-        app_state_delta[key.removeprefix(State.APP_PREFIX)] = state[key]
-      elif key.startswith(State.USER_PREFIX):
-        user_state_delta[key.removeprefix(State.USER_PREFIX)] = state[key]
-      elif not key.startswith(State.TEMP_PREFIX):
-        session_state_delta[key] = state[key]
-  return app_state_delta, user_state_delta, session_state_delta
-
-
-def merge_state(
-    app_state: dict[str, Any],
-    user_state: dict[str, Any],
-    session_state: dict[str, Any],
-) -> dict[str, Any]:
-  """Merges app, user, and session states into a single state dictionary.
-
-  Args:
-    app_state: The app-level state.
-    user_state: The user-level state.
-    session_state: The session-level state.
-
-  Returns:
-    A merged state dictionary with appropriate prefixes.
-  """
-  merged_state = copy.deepcopy(session_state)
-  for key in app_state.keys():
-    merged_state[State.APP_PREFIX + key] = app_state[key]
-  for key in user_state.keys():
-    merged_state[State.USER_PREFIX + key] = user_state[key]
-  return merged_state
-=======
 def extract_state_delta(
     state: dict[str, Any],
 ) -> dict[str, dict[str, Any]]:
@@ -109,5 +47,4 @@
         deltas["user"][key.removeprefix(State.USER_PREFIX)] = state[key]
       elif not key.startswith(State.TEMP_PREFIX):
         deltas["session"][key] = state[key]
-  return deltas
->>>>>>> d3275387
+  return deltas